--- conflicted
+++ resolved
@@ -48,17 +48,10 @@
     System.setProperty("spark.master.port", "7077")
   }
 
-<<<<<<< HEAD
   // Bind to port for Akka remote actors
   // TODO: Leave this out if the user's job has already set up Akka?
   remote.start(System.getProperty("spark.master.host"), 
                System.getProperty("spark.master.port").toInt)
-=======
-  // Make sure a proper class loader is set for remote actors (unless user set one)
-  if (RemoteActor.classLoader == null) {
-    RemoteActor.classLoader = getClass.getClassLoader
-  }
->>>>>>> 8c95a854
   
   // Create the Spark execution environment (cache, map output tracker, etc)
   val env = SparkEnv.createFromSystemProperties(true)
