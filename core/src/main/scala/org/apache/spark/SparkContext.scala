--- conflicted
+++ resolved
@@ -1023,13 +1023,9 @@
   implicit def rddToPairRDDFunctions[K: ClassTag, V: ClassTag](rdd: RDD[(K, V)]) =
     new PairRDDFunctions(rdd)
 
-<<<<<<< HEAD
-  implicit def rddToAsyncRDDActions[T: ClassManifest](rdd: RDD[T]) = new AsyncRDDActions(rdd)
-
-  implicit def rddToSequenceFileRDDFunctions[K <% Writable: ClassManifest, V <% Writable: ClassManifest](
-=======
+  implicit def rddToAsyncRDDActions[T: ClassTag](rdd: RDD[T]) = new AsyncRDDActions(rdd)
+
   implicit def rddToSequenceFileRDDFunctions[K <% Writable: ClassTag, V <% Writable: ClassTag](
->>>>>>> 5429d62d
       rdd: RDD[(K, V)]) =
     new SequenceFileRDDFunctions(rdd)
 
