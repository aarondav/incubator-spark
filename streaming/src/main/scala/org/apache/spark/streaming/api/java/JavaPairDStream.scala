/*
 * Licensed to the Apache Software Foundation (ASF) under one or more
 * contributor license agreements.  See the NOTICE file distributed with
 * this work for additional information regarding copyright ownership.
 * The ASF licenses this file to You under the Apache License, Version 2.0
 * (the "License"); you may not use this file except in compliance with
 * the License.  You may obtain a copy of the License at
 *
 *    http://www.apache.org/licenses/LICENSE-2.0
 *
 * Unless required by applicable law or agreed to in writing, software
 * distributed under the License is distributed on an "AS IS" BASIS,
 * WITHOUT WARRANTIES OR CONDITIONS OF ANY KIND, either express or implied.
 * See the License for the specific language governing permissions and
 * limitations under the License.
 */

package org.apache.spark.streaming.api.java

import java.util.{List => JList}
import java.lang.{Long => JLong}

import scala.collection.JavaConversions._
import scala.reflect.ClassTag

import org.apache.spark.streaming._
import org.apache.spark.streaming.StreamingContext._
import org.apache.spark.api.java.function.{Function => JFunction, Function2 => JFunction2, Function3 => JFunction3}
import org.apache.spark.Partitioner
import org.apache.hadoop.mapred.{JobConf, OutputFormat}
import org.apache.hadoop.mapreduce.{OutputFormat => NewOutputFormat}
import org.apache.hadoop.conf.Configuration
import org.apache.spark.api.java.{JavaUtils, JavaRDD, JavaPairRDD}
import org.apache.spark.storage.StorageLevel
import com.google.common.base.Optional
import org.apache.spark.rdd.RDD
import org.apache.spark.rdd.PairRDDFunctions

class JavaPairDStream[K, V](val dstream: DStream[(K, V)])(
<<<<<<< HEAD
    implicit val kManifest: ClassManifest[K],
    implicit val vManifest: ClassManifest[V])
=======
    implicit val kTag: ClassTag[K],
    implicit val vTag: ClassTag[V])
>>>>>>> 5429d62d
    extends JavaDStreamLike[(K, V), JavaPairDStream[K, V], JavaPairRDD[K, V]] {

  override def wrapRDD(rdd: RDD[(K, V)]): JavaPairRDD[K, V] = JavaPairRDD.fromRDD(rdd)

  // =======================================================================
  // Methods common to all DStream's
  // =======================================================================

  /** Return a new DStream containing only the elements that satisfy a predicate. */
  def filter(f: JFunction[(K, V), java.lang.Boolean]): JavaPairDStream[K, V] =
    dstream.filter((x => f(x).booleanValue()))

  /** Persist RDDs of this DStream with the default storage level (MEMORY_ONLY_SER) */
  def cache(): JavaPairDStream[K, V] = dstream.cache()

  /** Persist RDDs of this DStream with the default storage level (MEMORY_ONLY_SER) */
  def persist(): JavaPairDStream[K, V] = dstream.persist()

  /** Persist the RDDs of this DStream with the given storage level */
  def persist(storageLevel: StorageLevel): JavaPairDStream[K, V] = dstream.persist(storageLevel)

  /**
   * Return a new DStream with an increased or decreased level of parallelism. Each RDD in the
   * returned DStream has exactly numPartitions partitions.
   */
  def repartition(numPartitions: Int): JavaPairDStream[K, V] = dstream.repartition(numPartitions)

  /** Method that generates a RDD for the given Duration */
  def compute(validTime: Time): JavaPairRDD[K, V] = {
    dstream.compute(validTime) match {
      case Some(rdd) => new JavaPairRDD(rdd)
      case None => null
    }
  }

  /**
   * Return a new DStream which is computed based on windowed batches of this DStream.
   * The new DStream generates RDDs with the same interval as this DStream.
   * @param windowDuration width of the window; must be a multiple of this DStream's interval.
   * @return
   */
  def window(windowDuration: Duration): JavaPairDStream[K, V] =
    dstream.window(windowDuration)

  /**
   * Return a new DStream which is computed based on windowed batches of this DStream.
   * @param windowDuration duration (i.e., width) of the window;
   *                   must be a multiple of this DStream's interval
   * @param slideDuration  sliding interval of the window (i.e., the interval after which
   *                   the new DStream will generate RDDs); must be a multiple of this
   *                   DStream's interval
   */
  def window(windowDuration: Duration, slideDuration: Duration): JavaPairDStream[K, V] =
    dstream.window(windowDuration, slideDuration)

  /**
   * Return a new DStream by unifying data of another DStream with this DStream.
   * @param that Another DStream having the same interval (i.e., slideDuration) as this DStream.
   */
  def union(that: JavaPairDStream[K, V]): JavaPairDStream[K, V] =
    dstream.union(that.dstream)

  // =======================================================================
  // Methods only for PairDStream's
  // =======================================================================

  /**
   * Return a new DStream by applying `groupByKey` to each RDD. Hash partitioning is used to
   * generate the RDDs with Spark's default number of partitions.
   */
  def groupByKey(): JavaPairDStream[K, JList[V]] =
    dstream.groupByKey().mapValues(seqAsJavaList _)

  /**
   * Return a new DStream by applying `groupByKey` to each RDD. Hash partitioning is used to
   * generate the RDDs with `numPartitions` partitions.
   */
  def groupByKey(numPartitions: Int): JavaPairDStream[K, JList[V]] =
    dstream.groupByKey(numPartitions).mapValues(seqAsJavaList _)

  /**
   * Return a new DStream by applying `groupByKey` on each RDD of `this` DStream.
   * Therefore, the values for each key in `this` DStream's RDDs are grouped into a
   * single sequence to generate the RDDs of the new DStream. [[org.apache.spark.Partitioner]]
   * is used to control the partitioning of each RDD.
   */
  def groupByKey(partitioner: Partitioner): JavaPairDStream[K, JList[V]] =
    dstream.groupByKey(partitioner).mapValues(seqAsJavaList _)

  /**
   * Return a new DStream by applying `reduceByKey` to each RDD. The values for each key are
   * merged using the associative reduce function. Hash partitioning is used to generate the RDDs
   * with Spark's default number of partitions.
   */
  def reduceByKey(func: JFunction2[V, V, V]): JavaPairDStream[K, V] =
    dstream.reduceByKey(func)

  /**
   * Return a new DStream by applying `reduceByKey` to each RDD. The values for each key are
   * merged using the supplied reduce function. Hash partitioning is used to generate the RDDs
   * with `numPartitions` partitions.
   */
  def reduceByKey(func: JFunction2[V, V, V], numPartitions: Int): JavaPairDStream[K, V] =
    dstream.reduceByKey(func, numPartitions)

  /**
   * Return a new DStream by applying `reduceByKey` to each RDD. The values for each key are
   * merged using the supplied reduce function. [[org.apache.spark.Partitioner]] is used to control the
   * partitioning of each RDD.
   */
  def reduceByKey(func: JFunction2[V, V, V], partitioner: Partitioner): JavaPairDStream[K, V] = {
    dstream.reduceByKey(func, partitioner)
  }

  /**
   * Combine elements of each key in DStream's RDDs using custom function. This is similar to the
   * combineByKey for RDDs. Please refer to combineByKey in [[org.apache.spark.PairRDDFunctions]] for more
   * information.
   */
  def combineByKey[C](createCombiner: JFunction[V, C],
      mergeValue: JFunction2[C, V, C],
      mergeCombiners: JFunction2[C, C, C],
      partitioner: Partitioner
    ): JavaPairDStream[K, C] = {
    implicit val cm: ClassTag[C] =
      implicitly[ClassTag[AnyRef]].asInstanceOf[ClassTag[C]]
    dstream.combineByKey(createCombiner, mergeValue, mergeCombiners, partitioner)
  }

  /**
   * Return a new DStream by applying `groupByKey` over a sliding window. This is similar to
   * `DStream.groupByKey()` but applies it over a sliding window. The new DStream generates RDDs
   * with the same interval as this DStream. Hash partitioning is used to generate the RDDs with
   * Spark's default number of partitions.
   * @param windowDuration width of the window; must be a multiple of this DStream's
   *                       batching interval
   */
  def groupByKeyAndWindow(windowDuration: Duration): JavaPairDStream[K, JList[V]] = {
    dstream.groupByKeyAndWindow(windowDuration).mapValues(seqAsJavaList _)
  }

  /**
   * Return a new DStream by applying `groupByKey` over a sliding window. Similar to
   * `DStream.groupByKey()`, but applies it over a sliding window. Hash partitioning is used to
   * generate the RDDs with Spark's default number of partitions.
   * @param windowDuration width of the window; must be a multiple of this DStream's
   *                       batching interval
   * @param slideDuration  sliding interval of the window (i.e., the interval after which
   *                       the new DStream will generate RDDs); must be a multiple of this
   *                       DStream's batching interval
   */
  def groupByKeyAndWindow(windowDuration: Duration, slideDuration: Duration)
  : JavaPairDStream[K, JList[V]] = {
    dstream.groupByKeyAndWindow(windowDuration, slideDuration).mapValues(seqAsJavaList _)
  }

  /**
   * Return a new DStream by applying `groupByKey` over a sliding window on `this` DStream.
   * Similar to `DStream.groupByKey()`, but applies it over a sliding window.
   * Hash partitioning is used to generate the RDDs with `numPartitions` partitions.
   * @param windowDuration width of the window; must be a multiple of this DStream's
   *                       batching interval
   * @param slideDuration  sliding interval of the window (i.e., the interval after which
   *                       the new DStream will generate RDDs); must be a multiple of this
   *                       DStream's batching interval
   * @param numPartitions  Number of partitions of each RDD in the new DStream.
   */
  def groupByKeyAndWindow(windowDuration: Duration, slideDuration: Duration, numPartitions: Int)
  :JavaPairDStream[K, JList[V]] = {
    dstream.groupByKeyAndWindow(windowDuration, slideDuration, numPartitions)
      .mapValues(seqAsJavaList _)
  }

  /**
   * Return a new DStream by applying `groupByKey` over a sliding window on `this` DStream.
   * Similar to `DStream.groupByKey()`, but applies it over a sliding window.
   * @param windowDuration width of the window; must be a multiple of this DStream's
   *                       batching interval
   * @param slideDuration  sliding interval of the window (i.e., the interval after which
   *                       the new DStream will generate RDDs); must be a multiple of this
   *                       DStream's batching interval
   * @param partitioner Partitioner for controlling the partitioning of each RDD in the new DStream.
   */
  def groupByKeyAndWindow(
      windowDuration: Duration,
      slideDuration: Duration,
      partitioner: Partitioner
    ):JavaPairDStream[K, JList[V]] = {
    dstream.groupByKeyAndWindow(windowDuration, slideDuration, partitioner)
      .mapValues(seqAsJavaList _)
  }

  /**
   * Create a new DStream by applying `reduceByKey` over a sliding window on `this` DStream.
   * Similar to `DStream.reduceByKey()`, but applies it over a sliding window. The new DStream
   * generates RDDs with the same interval as this DStream. Hash partitioning is used to generate
   * the RDDs with Spark's default number of partitions.
   * @param reduceFunc associative reduce function
   * @param windowDuration width of the window; must be a multiple of this DStream's
   *                       batching interval
   */
  def reduceByKeyAndWindow(reduceFunc: Function2[V, V, V], windowDuration: Duration)
  :JavaPairDStream[K, V] = {
    dstream.reduceByKeyAndWindow(reduceFunc, windowDuration)
  }

  /**
   * Return a new DStream by applying `reduceByKey` over a sliding window. This is similar to
   * `DStream.reduceByKey()` but applies it over a sliding window. Hash partitioning is used to
   * generate the RDDs with Spark's default number of partitions.
   * @param reduceFunc associative reduce function
   * @param windowDuration width of the window; must be a multiple of this DStream's
   *                       batching interval
   * @param slideDuration  sliding interval of the window (i.e., the interval after which
   *                       the new DStream will generate RDDs); must be a multiple of this
   *                       DStream's batching interval
   */
  def reduceByKeyAndWindow(
      reduceFunc: Function2[V, V, V],
      windowDuration: Duration,
      slideDuration: Duration
    ):JavaPairDStream[K, V] = {
    dstream.reduceByKeyAndWindow(reduceFunc, windowDuration, slideDuration)
  }

  /**
   * Return a new DStream by applying `reduceByKey` over a sliding window. This is similar to
   * `DStream.reduceByKey()` but applies it over a sliding window. Hash partitioning is used to
   * generate the RDDs with `numPartitions` partitions.
   * @param reduceFunc associative reduce function
   * @param windowDuration width of the window; must be a multiple of this DStream's
   *                       batching interval
   * @param slideDuration  sliding interval of the window (i.e., the interval after which
   *                       the new DStream will generate RDDs); must be a multiple of this
   *                       DStream's batching interval
   * @param numPartitions  Number of partitions of each RDD in the new DStream.
   */
  def reduceByKeyAndWindow(
      reduceFunc: Function2[V, V, V],
      windowDuration: Duration,
      slideDuration: Duration,
      numPartitions: Int
    ): JavaPairDStream[K, V] = {
    dstream.reduceByKeyAndWindow(reduceFunc, windowDuration, slideDuration, numPartitions)
  }

  /**
   * Return a new DStream by applying `reduceByKey` over a sliding window. Similar to
   * `DStream.reduceByKey()`, but applies it over a sliding window.
   * @param reduceFunc associative reduce function
   * @param windowDuration width of the window; must be a multiple of this DStream's
   *                       batching interval
   * @param slideDuration  sliding interval of the window (i.e., the interval after which
   *                       the new DStream will generate RDDs); must be a multiple of this
   *                       DStream's batching interval
   * @param partitioner Partitioner for controlling the partitioning of each RDD in the new DStream.
   */
  def reduceByKeyAndWindow(
      reduceFunc: Function2[V, V, V],
      windowDuration: Duration,
      slideDuration: Duration,
      partitioner: Partitioner
    ): JavaPairDStream[K, V] = {
    dstream.reduceByKeyAndWindow(reduceFunc, windowDuration, slideDuration, partitioner)
  }

  /**
   * Return a new DStream by reducing over a using incremental computation.
   * The reduced value of over a new window is calculated using the old window's reduce value :
   *  1. reduce the new values that entered the window (e.g., adding new counts)
   *  2. "inverse reduce" the old values that left the window (e.g., subtracting old counts)
   * This is more efficient that reduceByKeyAndWindow without "inverse reduce" function.
   * However, it is applicable to only "invertible reduce functions".
   * Hash partitioning is used to generate the RDDs with Spark's default number of partitions.
   * @param reduceFunc associative reduce function
   * @param invReduceFunc inverse function
   * @param windowDuration width of the window; must be a multiple of this DStream's
   *                       batching interval
   * @param slideDuration  sliding interval of the window (i.e., the interval after which
   *                       the new DStream will generate RDDs); must be a multiple of this
   *                       DStream's batching interval
   */
  def reduceByKeyAndWindow(
      reduceFunc: Function2[V, V, V],
      invReduceFunc: Function2[V, V, V],
      windowDuration: Duration,
      slideDuration: Duration
    ): JavaPairDStream[K, V] = {
    dstream.reduceByKeyAndWindow(reduceFunc, invReduceFunc, windowDuration, slideDuration)
  }

  /**
   * Return a new DStream by applying incremental `reduceByKey` over a sliding window.
   * The reduced value of over a new window is calculated using the old window's reduce value :
   *  1. reduce the new values that entered the window (e.g., adding new counts)
   *  2. "inverse reduce" the old values that left the window (e.g., subtracting old counts)
   * This is more efficient that reduceByKeyAndWindow without "inverse reduce" function.
   * However, it is applicable to only "invertible reduce functions".
   * Hash partitioning is used to generate the RDDs with `numPartitions` partitions.
   * @param reduceFunc associative reduce function
   * @param invReduceFunc inverse function
   * @param windowDuration width of the window; must be a multiple of this DStream's
   *                       batching interval
   * @param slideDuration  sliding interval of the window (i.e., the interval after which
   *                       the new DStream will generate RDDs); must be a multiple of this
   *                       DStream's batching interval
   * @param numPartitions  number of partitions of each RDD in the new DStream.
   * @param filterFunc     function to filter expired key-value pairs;
   *                       only pairs that satisfy the function are retained
   *                       set this to null if you do not want to filter
   */
  def reduceByKeyAndWindow(
      reduceFunc: Function2[V, V, V],
      invReduceFunc: Function2[V, V, V],
      windowDuration: Duration,
      slideDuration: Duration,
      numPartitions: Int,
      filterFunc: JFunction[(K, V), java.lang.Boolean]
    ): JavaPairDStream[K, V] = {
    dstream.reduceByKeyAndWindow(
        reduceFunc,
        invReduceFunc,
        windowDuration,
        slideDuration,
        numPartitions,
        (p: (K, V)) => filterFunc(p).booleanValue()
    )
  }

  /**
   * Return a new DStream by applying incremental `reduceByKey` over a sliding window.
   * The reduced value of over a new window is calculated using the old window's reduce value :
   *  1. reduce the new values that entered the window (e.g., adding new counts)
   *  2. "inverse reduce" the old values that left the window (e.g., subtracting old counts)
   * This is more efficient that reduceByKeyAndWindow without "inverse reduce" function.
   * However, it is applicable to only "invertible reduce functions".
   * @param reduceFunc associative reduce function
   * @param invReduceFunc inverse function
   * @param windowDuration width of the window; must be a multiple of this DStream's
   *                       batching interval
   * @param slideDuration  sliding interval of the window (i.e., the interval after which
   *                       the new DStream will generate RDDs); must be a multiple of this
   *                       DStream's batching interval
   * @param partitioner Partitioner for controlling the partitioning of each RDD in the new DStream.
   * @param filterFunc     function to filter expired key-value pairs;
   *                       only pairs that satisfy the function are retained
   *                       set this to null if you do not want to filter
   */
  def reduceByKeyAndWindow(
      reduceFunc: Function2[V, V, V],
      invReduceFunc: Function2[V, V, V],
      windowDuration: Duration,
      slideDuration: Duration,
      partitioner: Partitioner,
      filterFunc: JFunction[(K, V), java.lang.Boolean]
  ): JavaPairDStream[K, V] = {
    dstream.reduceByKeyAndWindow(
        reduceFunc,
        invReduceFunc,
        windowDuration,
        slideDuration,
        partitioner,
        (p: (K, V)) => filterFunc(p).booleanValue()
    )
  }

  private def convertUpdateStateFunction[S](in: JFunction2[JList[V], Optional[S], Optional[S]]):
  (Seq[V], Option[S]) => Option[S] = {
    val scalaFunc: (Seq[V], Option[S]) => Option[S] = (values, state) => {
      val list: JList[V] = values
      val scalaState: Optional[S] = JavaUtils.optionToOptional(state)
      val result: Optional[S] = in.apply(list, scalaState)
      result.isPresent match {
        case true => Some(result.get())
        case _ => None
      }
    }
    scalaFunc
  }

  /**
   * Return a new "state" DStream where the state for each key is updated by applying
   * the given function on the previous state of the key and the new values of each key.
   * Hash partitioning is used to generate the RDDs with Spark's default number of partitions.
   * @param updateFunc State update function. If `this` function returns None, then
   *                   corresponding state key-value pair will be eliminated.
   * @tparam S State type
   */
  def updateStateByKey[S](updateFunc: JFunction2[JList[V], Optional[S], Optional[S]])
  : JavaPairDStream[K, S] = {
    implicit val cm: ClassTag[S] =
      implicitly[ClassTag[AnyRef]].asInstanceOf[ClassTag[S]]
    dstream.updateStateByKey(convertUpdateStateFunction(updateFunc))
  }

  /**
   * Return a new "state" DStream where the state for each key is updated by applying
   * the given function on the previous state of the key and the new values of each key.
   * Hash partitioning is used to generate the RDDs with `numPartitions` partitions.
   * @param updateFunc State update function. If `this` function returns None, then
   *                   corresponding state key-value pair will be eliminated.
   * @param numPartitions Number of partitions of each RDD in the new DStream.
   * @tparam S State type
   */
<<<<<<< HEAD
  def updateStateByKey[S](
=======
  def updateStateByKey[S: ClassTag](
>>>>>>> 5429d62d
      updateFunc: JFunction2[JList[V], Optional[S], Optional[S]],
      numPartitions: Int)
  : JavaPairDStream[K, S] = {
    implicit val cm: ClassManifest[S] =
      implicitly[ClassManifest[AnyRef]].asInstanceOf[ClassManifest[S]]
    dstream.updateStateByKey(convertUpdateStateFunction(updateFunc), numPartitions)
  }

  /**
   * Return a new "state" DStream where the state for each key is updated by applying
   * the given function on the previous state of the key and the new values of the key.
   * [[org.apache.spark.Partitioner]] is used to control the partitioning of each RDD.
   * @param updateFunc State update function. If `this` function returns None, then
   *                   corresponding state key-value pair will be eliminated.
   * @param partitioner Partitioner for controlling the partitioning of each RDD in the new DStream.
   * @tparam S State type
   */
<<<<<<< HEAD
  def updateStateByKey[S](
=======
  def updateStateByKey[S: ClassTag](
>>>>>>> 5429d62d
      updateFunc: JFunction2[JList[V], Optional[S], Optional[S]],
      partitioner: Partitioner
  ): JavaPairDStream[K, S] = {
    implicit val cm: ClassManifest[S] =
      implicitly[ClassManifest[AnyRef]].asInstanceOf[ClassManifest[S]]
    dstream.updateStateByKey(convertUpdateStateFunction(updateFunc), partitioner)
  }


  /**
   * Return a new DStream by applying a map function to the value of each key-value pairs in
   * 'this' DStream without changing the key.
   */
  def mapValues[U](f: JFunction[V, U]): JavaPairDStream[K, U] = {
    implicit val cm: ClassTag[U] =
      implicitly[ClassTag[AnyRef]].asInstanceOf[ClassTag[U]]
    dstream.mapValues(f)
  }

  /**
   * Return a new DStream by applying a flatmap function to the value of each key-value pairs in
   * 'this' DStream without changing the key.
   */
  def flatMapValues[U](f: JFunction[V, java.lang.Iterable[U]]): JavaPairDStream[K, U] = {
    import scala.collection.JavaConverters._
    def fn = (x: V) => f.apply(x).asScala
    implicit val cm: ClassTag[U] =
      implicitly[ClassTag[AnyRef]].asInstanceOf[ClassTag[U]]
    dstream.flatMapValues(fn)
  }

  /**
   * Return a new DStream by applying 'cogroup' between RDDs of `this` DStream and `other` DStream.
   * Hash partitioning is used to generate the RDDs with Spark's default number
   * of partitions.
   */
  def cogroup[W](other: JavaPairDStream[K, W]): JavaPairDStream[K, (JList[V], JList[W])] = {
    implicit val cm: ClassTag[W] =
      implicitly[ClassTag[AnyRef]].asInstanceOf[ClassTag[W]]
    dstream.cogroup(other.dstream).mapValues(t => (seqAsJavaList(t._1), seqAsJavaList((t._2))))
  }

  /**
   * Return a new DStream by applying 'cogroup' between RDDs of `this` DStream and `other` DStream.
   * Hash partitioning is used to generate the RDDs with `numPartitions` partitions.
   */
<<<<<<< HEAD
  def cogroup[W](
      other: JavaPairDStream[K, W],
      numPartitions: Int
    ): JavaPairDStream[K, (JList[V], JList[W])] = {
    implicit val cm: ClassManifest[W] =
      implicitly[ClassManifest[AnyRef]].asInstanceOf[ClassManifest[W]]
    dstream.cogroup(other.dstream, numPartitions)
           .mapValues(t => (seqAsJavaList(t._1), seqAsJavaList((t._2))))
  }

  /**
   * Return a new DStream by applying 'cogroup' between RDDs of `this` DStream and `other` DStream.
   * Hash partitioning is used to generate the RDDs with `numPartitions` partitions.
   */
  def cogroup[W](
      other: JavaPairDStream[K, W],
      partitioner: Partitioner
    ): JavaPairDStream[K, (JList[V], JList[W])] = {
    implicit val cm: ClassManifest[W] =
      implicitly[ClassManifest[AnyRef]].asInstanceOf[ClassManifest[W]]
=======
  def cogroup[W](other: JavaPairDStream[K, W], partitioner: Partitioner)
  : JavaPairDStream[K, (JList[V], JList[W])] = {
    implicit val cm: ClassTag[W] =
      implicitly[ClassTag[AnyRef]].asInstanceOf[ClassTag[W]]
>>>>>>> 5429d62d
    dstream.cogroup(other.dstream, partitioner)
           .mapValues(t => (seqAsJavaList(t._1), seqAsJavaList((t._2))))
  }

  /**
   * Return a new DStream by applying 'join' between RDDs of `this` DStream and `other` DStream.
   * Hash partitioning is used to generate the RDDs with Spark's default number of partitions.
   */
  def join[W](other: JavaPairDStream[K, W]): JavaPairDStream[K, (V, W)] = {
    implicit val cm: ClassTag[W] =
      implicitly[ClassTag[AnyRef]].asInstanceOf[ClassTag[W]]
    dstream.join(other.dstream)
  }

  /**
   * Return a new DStream by applying 'join' between RDDs of `this` DStream and `other` DStream.
   * Hash partitioning is used to generate the RDDs with `numPartitions` partitions.
   */
  def join[W](other: JavaPairDStream[K, W], numPartitions: Int): JavaPairDStream[K, (V, W)] = {
    implicit val cm: ClassManifest[W] =
      implicitly[ClassManifest[AnyRef]].asInstanceOf[ClassManifest[W]]
    dstream.join(other.dstream, numPartitions)
  }

  /**
   * Return a new DStream by applying 'join' between RDDs of `this` DStream and `other` DStream.
   * The supplied [[org.apache.spark.Partitioner]] is used to control the partitioning of each RDD.
   */
<<<<<<< HEAD
  def join[W](
      other: JavaPairDStream[K, W],
      partitioner: Partitioner
    ): JavaPairDStream[K, (V, W)] = {
    implicit val cm: ClassManifest[W] =
      implicitly[ClassManifest[AnyRef]].asInstanceOf[ClassManifest[W]]
=======
  def join[W](other: JavaPairDStream[K, W], partitioner: Partitioner)
  : JavaPairDStream[K, (V, W)] = {
    implicit val cm: ClassTag[W] =
      implicitly[ClassTag[AnyRef]].asInstanceOf[ClassTag[W]]
>>>>>>> 5429d62d
    dstream.join(other.dstream, partitioner)
  }

  /**
   * Return a new DStream by applying 'left outer join' between RDDs of `this` DStream and
   * `other` DStream. Hash partitioning is used to generate the RDDs with Spark's default
   * number of partitions.
   */
  def leftOuterJoin[W](other: JavaPairDStream[K, W]): JavaPairDStream[K, (V, Optional[W])] = {
    implicit val cm: ClassManifest[W] =
      implicitly[ClassManifest[AnyRef]].asInstanceOf[ClassManifest[W]]
    val joinResult = dstream.leftOuterJoin(other.dstream)
    joinResult.mapValues{case (v, w) => (v, JavaUtils.optionToOptional(w))}
  }

  /**
   * Return a new DStream by applying 'left outer join' between RDDs of `this` DStream and
   * `other` DStream. Hash partitioning is used to generate the RDDs with `numPartitions`
   * partitions.
   */
  def leftOuterJoin[W](
      other: JavaPairDStream[K, W],
      numPartitions: Int
    ): JavaPairDStream[K, (V, Optional[W])] = {
    implicit val cm: ClassManifest[W] =
      implicitly[ClassManifest[AnyRef]].asInstanceOf[ClassManifest[W]]
    val joinResult = dstream.leftOuterJoin(other.dstream, numPartitions)
    joinResult.mapValues{case (v, w) => (v, JavaUtils.optionToOptional(w))}
  }

  /**
   * Return a new DStream by applying 'join' between RDDs of `this` DStream and `other` DStream.
   * The supplied [[org.apache.spark.Partitioner]] is used to control the partitioning of each RDD.
   */
  def leftOuterJoin[W](
      other: JavaPairDStream[K, W],
      partitioner: Partitioner
    ): JavaPairDStream[K, (V, Optional[W])] = {
    implicit val cm: ClassManifest[W] =
      implicitly[ClassManifest[AnyRef]].asInstanceOf[ClassManifest[W]]
    val joinResult = dstream.leftOuterJoin(other.dstream, partitioner)
    joinResult.mapValues{case (v, w) => (v, JavaUtils.optionToOptional(w))}
  }

  /**
   * Return a new DStream by applying 'right outer join' between RDDs of `this` DStream and
   * `other` DStream. Hash partitioning is used to generate the RDDs with Spark's default
   * number of partitions.
   */
  def rightOuterJoin[W](other: JavaPairDStream[K, W]): JavaPairDStream[K, (Optional[V], W)] = {
    implicit val cm: ClassManifest[W] =
      implicitly[ClassManifest[AnyRef]].asInstanceOf[ClassManifest[W]]
    val joinResult = dstream.rightOuterJoin(other.dstream)
    joinResult.mapValues{case (v, w) => (JavaUtils.optionToOptional(v), w)}
  }

  /**
   * Return a new DStream by applying 'right outer join' between RDDs of `this` DStream and
   * `other` DStream. Hash partitioning is used to generate the RDDs with `numPartitions`
   * partitions.
   */
  def rightOuterJoin[W](
      other: JavaPairDStream[K, W],
      numPartitions: Int
    ): JavaPairDStream[K, (Optional[V], W)] = {
    implicit val cm: ClassManifest[W] =
      implicitly[ClassManifest[AnyRef]].asInstanceOf[ClassManifest[W]]
    val joinResult = dstream.rightOuterJoin(other.dstream, numPartitions)
    joinResult.mapValues{case (v, w) => (JavaUtils.optionToOptional(v), w)}
  }

  /**
   * Return a new DStream by applying 'right outer join' between RDDs of `this` DStream and
   * `other` DStream. The supplied [[org.apache.spark.Partitioner]] is used to control
   * the partitioning of each RDD.
   */
  def rightOuterJoin[W](
      other: JavaPairDStream[K, W],
      partitioner: Partitioner
    ): JavaPairDStream[K, (Optional[V], W)] = {
    implicit val cm: ClassManifest[W] =
      implicitly[ClassManifest[AnyRef]].asInstanceOf[ClassManifest[W]]
    val joinResult = dstream.rightOuterJoin(other.dstream, partitioner)
    joinResult.mapValues{case (v, w) => (JavaUtils.optionToOptional(v), w)}
  }

  /**
   * Save each RDD in `this` DStream as a Hadoop file. The file name at each batch interval is
   * generated based on `prefix` and `suffix`: "prefix-TIME_IN_MS.suffix".
   */
  def saveAsHadoopFiles[F <: OutputFormat[K, V]](prefix: String, suffix: String) {
    dstream.saveAsHadoopFiles(prefix, suffix)
  }

  /**
   * Save each RDD in `this` DStream as a Hadoop file. The file name at each batch interval is
   * generated based on `prefix` and `suffix`: "prefix-TIME_IN_MS.suffix".
   */
  def saveAsHadoopFiles(
      prefix: String,
      suffix: String,
      keyClass: Class[_],
      valueClass: Class[_],
      outputFormatClass: Class[_ <: OutputFormat[_, _]]) {
    dstream.saveAsHadoopFiles(prefix, suffix, keyClass, valueClass, outputFormatClass)
  }

  /**
   * Save each RDD in `this` DStream as a Hadoop file. The file name at each batch interval is
   * generated based on `prefix` and `suffix`: "prefix-TIME_IN_MS.suffix".
   */
  def saveAsHadoopFiles(
      prefix: String,
      suffix: String,
      keyClass: Class[_],
      valueClass: Class[_],
      outputFormatClass: Class[_ <: OutputFormat[_, _]],
      conf: JobConf) {
    dstream.saveAsHadoopFiles(prefix, suffix, keyClass, valueClass, outputFormatClass, conf)
  }

  /**
   * Save each RDD in `this` DStream as a Hadoop file. The file name at each batch interval is
   * generated based on `prefix` and `suffix`: "prefix-TIME_IN_MS.suffix".
   */
  def saveAsNewAPIHadoopFiles[F <: NewOutputFormat[K, V]](prefix: String, suffix: String) {
    dstream.saveAsNewAPIHadoopFiles(prefix, suffix)
  }

  /**
   * Save each RDD in `this` DStream as a Hadoop file. The file name at each batch interval is
   * generated based on `prefix` and `suffix`: "prefix-TIME_IN_MS.suffix".
   */
  def saveAsNewAPIHadoopFiles(
      prefix: String,
      suffix: String,
      keyClass: Class[_],
      valueClass: Class[_],
      outputFormatClass: Class[_ <: NewOutputFormat[_, _]]) {
    dstream.saveAsNewAPIHadoopFiles(prefix, suffix, keyClass, valueClass, outputFormatClass)
  }

  /**
   * Save each RDD in `this` DStream as a Hadoop file. The file name at each batch interval is
   * generated based on `prefix` and `suffix`: "prefix-TIME_IN_MS.suffix".
   */
  def saveAsNewAPIHadoopFiles(
      prefix: String,
      suffix: String,
      keyClass: Class[_],
      valueClass: Class[_],
      outputFormatClass: Class[_ <: NewOutputFormat[_, _]],
      conf: Configuration = new Configuration) {
    dstream.saveAsNewAPIHadoopFiles(prefix, suffix, keyClass, valueClass, outputFormatClass, conf)
  }

<<<<<<< HEAD
  /** Convert to a JavaDStream */
  def toJavaDStream(): JavaDStream[(K, V)] = {
    new JavaDStream[(K, V)](dstream)
  }

  override val classManifest: ClassManifest[(K, V)] =
    implicitly[ClassManifest[AnyRef]].asInstanceOf[ClassManifest[Tuple2[K, V]]]
}

object JavaPairDStream {
  implicit def fromPairDStream[K: ClassManifest, V: ClassManifest](dstream: DStream[(K, V)]) = {
=======
  override val classTag: ClassTag[(K, V)] =
    implicitly[ClassTag[AnyRef]].asInstanceOf[ClassTag[Tuple2[K, V]]]
}

object JavaPairDStream {
  implicit def fromPairDStream[K: ClassTag, V: ClassTag](dstream: DStream[(K, V)])
  :JavaPairDStream[K, V] =
>>>>>>> 5429d62d
    new JavaPairDStream[K, V](dstream)
  }

  def fromJavaDStream[K, V](dstream: JavaDStream[(K, V)]): JavaPairDStream[K, V] = {
    implicit val cmk: ClassTag[K] =
      implicitly[ClassTag[AnyRef]].asInstanceOf[ClassTag[K]]
    implicit val cmv: ClassTag[V] =
      implicitly[ClassTag[AnyRef]].asInstanceOf[ClassTag[V]]
    new JavaPairDStream[K, V](dstream.dstream)
  }

  def scalaToJavaLong[K: ClassTag](dstream: JavaPairDStream[K, Long])
  : JavaPairDStream[K, JLong] = {
    StreamingContext.toPairDStreamFunctions(dstream.dstream).mapValues(new JLong(_))
  }
}<|MERGE_RESOLUTION|>--- conflicted
+++ resolved
@@ -37,13 +37,8 @@
 import org.apache.spark.rdd.PairRDDFunctions
 
 class JavaPairDStream[K, V](val dstream: DStream[(K, V)])(
-<<<<<<< HEAD
-    implicit val kManifest: ClassManifest[K],
-    implicit val vManifest: ClassManifest[V])
-=======
-    implicit val kTag: ClassTag[K],
-    implicit val vTag: ClassTag[V])
->>>>>>> 5429d62d
+    implicit val kManifest: ClassTag[K],
+    implicit val vManifest: ClassTag[V])
     extends JavaDStreamLike[(K, V), JavaPairDStream[K, V], JavaPairRDD[K, V]] {
 
   override def wrapRDD(rdd: RDD[(K, V)]): JavaPairRDD[K, V] = JavaPairRDD.fromRDD(rdd)
@@ -448,11 +443,7 @@
    * @param numPartitions Number of partitions of each RDD in the new DStream.
    * @tparam S State type
    */
-<<<<<<< HEAD
   def updateStateByKey[S](
-=======
-  def updateStateByKey[S: ClassTag](
->>>>>>> 5429d62d
       updateFunc: JFunction2[JList[V], Optional[S], Optional[S]],
       numPartitions: Int)
   : JavaPairDStream[K, S] = {
@@ -470,11 +461,7 @@
    * @param partitioner Partitioner for controlling the partitioning of each RDD in the new DStream.
    * @tparam S State type
    */
-<<<<<<< HEAD
   def updateStateByKey[S](
-=======
-  def updateStateByKey[S: ClassTag](
->>>>>>> 5429d62d
       updateFunc: JFunction2[JList[V], Optional[S], Optional[S]],
       partitioner: Partitioner
   ): JavaPairDStream[K, S] = {
@@ -521,13 +508,12 @@
    * Return a new DStream by applying 'cogroup' between RDDs of `this` DStream and `other` DStream.
    * Hash partitioning is used to generate the RDDs with `numPartitions` partitions.
    */
-<<<<<<< HEAD
   def cogroup[W](
       other: JavaPairDStream[K, W],
       numPartitions: Int
     ): JavaPairDStream[K, (JList[V], JList[W])] = {
-    implicit val cm: ClassManifest[W] =
-      implicitly[ClassManifest[AnyRef]].asInstanceOf[ClassManifest[W]]
+    implicit val cm: ClassTag[W] =
+      implicitly[ClassTag[AnyRef]].asInstanceOf[ClassTag[W]]
     dstream.cogroup(other.dstream, numPartitions)
            .mapValues(t => (seqAsJavaList(t._1), seqAsJavaList((t._2))))
   }
@@ -540,14 +526,8 @@
       other: JavaPairDStream[K, W],
       partitioner: Partitioner
     ): JavaPairDStream[K, (JList[V], JList[W])] = {
-    implicit val cm: ClassManifest[W] =
-      implicitly[ClassManifest[AnyRef]].asInstanceOf[ClassManifest[W]]
-=======
-  def cogroup[W](other: JavaPairDStream[K, W], partitioner: Partitioner)
-  : JavaPairDStream[K, (JList[V], JList[W])] = {
     implicit val cm: ClassTag[W] =
       implicitly[ClassTag[AnyRef]].asInstanceOf[ClassTag[W]]
->>>>>>> 5429d62d
     dstream.cogroup(other.dstream, partitioner)
            .mapValues(t => (seqAsJavaList(t._1), seqAsJavaList((t._2))))
   }
@@ -576,19 +556,12 @@
    * Return a new DStream by applying 'join' between RDDs of `this` DStream and `other` DStream.
    * The supplied [[org.apache.spark.Partitioner]] is used to control the partitioning of each RDD.
    */
-<<<<<<< HEAD
   def join[W](
       other: JavaPairDStream[K, W],
       partitioner: Partitioner
     ): JavaPairDStream[K, (V, W)] = {
-    implicit val cm: ClassManifest[W] =
-      implicitly[ClassManifest[AnyRef]].asInstanceOf[ClassManifest[W]]
-=======
-  def join[W](other: JavaPairDStream[K, W], partitioner: Partitioner)
-  : JavaPairDStream[K, (V, W)] = {
     implicit val cm: ClassTag[W] =
       implicitly[ClassTag[AnyRef]].asInstanceOf[ClassTag[W]]
->>>>>>> 5429d62d
     dstream.join(other.dstream, partitioner)
   }
 
@@ -745,27 +718,17 @@
     dstream.saveAsNewAPIHadoopFiles(prefix, suffix, keyClass, valueClass, outputFormatClass, conf)
   }
 
-<<<<<<< HEAD
   /** Convert to a JavaDStream */
   def toJavaDStream(): JavaDStream[(K, V)] = {
     new JavaDStream[(K, V)](dstream)
   }
 
-  override val classManifest: ClassManifest[(K, V)] =
-    implicitly[ClassManifest[AnyRef]].asInstanceOf[ClassManifest[Tuple2[K, V]]]
-}
-
-object JavaPairDStream {
-  implicit def fromPairDStream[K: ClassManifest, V: ClassManifest](dstream: DStream[(K, V)]) = {
-=======
-  override val classTag: ClassTag[(K, V)] =
+  override val classManifest: ClassTag[(K, V)] =
     implicitly[ClassTag[AnyRef]].asInstanceOf[ClassTag[Tuple2[K, V]]]
 }
 
 object JavaPairDStream {
-  implicit def fromPairDStream[K: ClassTag, V: ClassTag](dstream: DStream[(K, V)])
-  :JavaPairDStream[K, V] =
->>>>>>> 5429d62d
+  implicit def fromPairDStream[K: ClassTag, V: ClassTag](dstream: DStream[(K, V)]) = {
     new JavaPairDStream[K, V](dstream)
   }
 
