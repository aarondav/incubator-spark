/*
 * Licensed to the Apache Software Foundation (ASF) under one or more
 * contributor license agreements.  See the NOTICE file distributed with
 * this work for additional information regarding copyright ownership.
 * The ASF licenses this file to You under the Apache License, Version 2.0
 * (the "License"); you may not use this file except in compliance with
 * the License.  You may obtain a copy of the License at
 *
 *    http://www.apache.org/licenses/LICENSE-2.0
 *
 * Unless required by applicable law or agreed to in writing, software
 * distributed under the License is distributed on an "AS IS" BASIS,
 * WITHOUT WARRANTIES OR CONDITIONS OF ANY KIND, either express or implied.
 * See the License for the specific language governing permissions and
 * limitations under the License.
 */

package org.apache.spark.deploy.worker

import java.text.SimpleDateFormat
import java.util.Date
import java.io.File

import scala.collection.mutable.HashMap
import scala.concurrent.duration._

<<<<<<< HEAD
import akka.actor._
import akka.remote.{RemoteClientLifeCycleEvent, RemoteClientShutdown, RemoteClientDisconnected}
import akka.util.duration._

import org.apache.spark.Logging
import org.apache.spark.deploy.{ExecutorDescription, ExecutorState}
=======
import akka.actor.{ActorRef, Props, Actor, ActorSystem, Terminated}
import akka.remote.{RemotingLifecycleEvent, AssociationErrorEvent, DisassociatedEvent}

import org.apache.spark.Logging
import org.apache.spark.deploy.ExecutorState
>>>>>>> 5429d62d
import org.apache.spark.deploy.DeployMessages._
import org.apache.spark.deploy.master.Master
import org.apache.spark.deploy.worker.ui.WorkerWebUI
import org.apache.spark.metrics.MetricsSystem
import org.apache.spark.util.{Utils, AkkaUtils}

/**
  * @param masterUrls Each url should look like spark://host:port.
  */
private[spark] class Worker(
    host: String,
    port: Int,
    webUiPort: Int,
    cores: Int,
    memory: Int,
    masterUrls: Array[String],
    workDirPath: String = null)
  extends Actor with Logging {

  Utils.checkHost(host, "Expected hostname")
  assert (port > 0)

  val DATE_FORMAT = new SimpleDateFormat("yyyyMMddHHmmss")  // For worker and executor IDs

  // Send a heartbeat every (heartbeat timeout) / 4 milliseconds
  val HEARTBEAT_MILLIS = System.getProperty("spark.worker.timeout", "60").toLong * 1000 / 4

  val REGISTRATION_TIMEOUT = 20.seconds
  val REGISTRATION_RETRIES = 3

  // Index into masterUrls that we're currently trying to register with.
  var masterIndex = 0

  val masterLock: Object = new Object()
  var master: ActorRef = null
  var activeMasterUrl: String = ""
  var activeMasterWebUiUrl : String = ""
  @volatile var registered = false
  @volatile var connected = false
  val workerId = generateWorkerId()
  var sparkHome: File = null
  var workDir: File = null
  val executors = new HashMap[String, ExecutorRunner]
  val finishedExecutors = new HashMap[String, ExecutorRunner]
  val publicAddress = {
    val envVar = System.getenv("SPARK_PUBLIC_DNS")
    if (envVar != null) envVar else host
  }
  var webUi: WorkerWebUI = null

  var coresUsed = 0
  var memoryUsed = 0

  val metricsSystem = MetricsSystem.createMetricsSystem("worker")
  val workerSource = new WorkerSource(this)

  def coresFree: Int = cores - coresUsed
  def memoryFree: Int = memory - memoryUsed

  def createWorkDir() {
    workDir = Option(workDirPath).map(new File(_)).getOrElse(new File(sparkHome, "work"))
    try {
      // This sporadically fails - not sure why ... !workDir.exists() && !workDir.mkdirs()
      // So attempting to create and then check if directory was created or not.
      workDir.mkdirs()
      if ( !workDir.exists() || !workDir.isDirectory) {
        logError("Failed to create work directory " + workDir)
        System.exit(1)
      }
      assert (workDir.isDirectory)
    } catch {
      case e: Exception =>
        logError("Failed to create work directory " + workDir, e)
        System.exit(1)
    }
  }

  override def preStart() {
    assert(!registered)
    logInfo("Starting Spark worker %s:%d with %d cores, %s RAM".format(
      host, port, cores, Utils.megabytesToString(memory)))
    sparkHome = new File(Option(System.getenv("SPARK_HOME")).getOrElse("."))
    logInfo("Spark home: " + sparkHome)
    createWorkDir()
    webUi = new WorkerWebUI(this, workDir, Some(webUiPort))

    webUi.start()
    registerWithMaster()

    metricsSystem.registerSource(workerSource)
    metricsSystem.start()
  }

<<<<<<< HEAD
  def changeMaster(url: String, uiUrl: String) {
    masterLock.synchronized {
      activeMasterUrl = url
      activeMasterWebUiUrl = uiUrl
      master = context.actorFor(Master.toAkkaUrl(activeMasterUrl))
      context.system.eventStream.subscribe(self, classOf[RemoteClientLifeCycleEvent])
      context.watch(master) // Doesn't work with remote actors, but useful for testing
      connected = true
    }
  }

  def tryRegisterAllMasters() {
    for (masterUrl <- masterUrls) {
      logInfo("Connecting to master " + masterUrl + "...")
      val actor = context.actorFor(Master.toAkkaUrl(masterUrl))
      actor ! RegisterWorker(workerId, host, port, cores, memory, webUi.boundPort.get,
        publicAddress)
    }
  }

  def registerWithMaster() {
    tryRegisterAllMasters()

    var retries = 0
    lazy val retryTimer: Cancellable =
      context.system.scheduler.schedule(REGISTRATION_TIMEOUT, REGISTRATION_TIMEOUT) {
        retries += 1
        if (registered) {
          retryTimer.cancel()
        } else if (retries >= REGISTRATION_RETRIES) {
          logError("All masters are unresponsive! Giving up.")
          System.exit(1)
        } else {
          tryRegisterAllMasters()
        }
      }
    retryTimer // start timer
=======
  def connectToMaster() {
    logInfo("Connecting to master " + masterUrl)
    master = context.actorFor(Master.toAkkaUrl(masterUrl))
    master ! RegisterWorker(workerId, host, port, cores, memory, webUi.boundPort.get, publicAddress)
    context.system.eventStream.subscribe(self, classOf[RemotingLifecycleEvent])
    context.watch(master) // Doesn't work with remote actors, but useful for testing
>>>>>>> 5429d62d
  }

  import context.dispatcher

  override def receive = {
<<<<<<< HEAD
    case RegisteredWorker(masterUrl, masterWebUiUrl) =>
      logInfo("Successfully registered with master " + masterUrl)
      registered = true
      changeMaster(masterUrl, masterWebUiUrl)
      context.system.scheduler.schedule(0 millis, HEARTBEAT_MILLIS millis, self, SendHeartbeat)

    case SendHeartbeat =>
      masterLock.synchronized {
        if (connected) { master ! Heartbeat(workerId) }
=======
    case RegisteredWorker(url) =>
      masterWebUiUrl = url
      logInfo("Successfully registered with master")
        context.system.scheduler.schedule(0 millis, HEARTBEAT_MILLIS millis) {
        master ! Heartbeat(workerId)
>>>>>>> 5429d62d
      }

    case MasterChanged(masterUrl, masterWebUiUrl) =>
      logInfo("Master has changed, new master is at " + masterUrl)
      context.unwatch(master)
      changeMaster(masterUrl, masterWebUiUrl)

      val execs = executors.values.
        map(e => new ExecutorDescription(e.appId, e.execId, e.cores, e.state))
      sender ! WorkerSchedulerStateResponse(workerId, execs.toList)

    case RegisterWorkerFailed(message) =>
      if (!registered) {
        logError("Worker registration failed: " + message)
        System.exit(1)
      }

    case LaunchExecutor(masterUrl, appId, execId, appDesc, cores_, memory_, execSparkHome_) =>
      if (masterUrl != activeMasterUrl) {
        logWarning("Invalid Master (" + masterUrl + ") attempted to launch executor.")
      } else {
        logInfo("Asked to launch executor %s/%d for %s".format(appId, execId, appDesc.name))
        val manager = new ExecutorRunner(appId, execId, appDesc, cores_, memory_,
          self, workerId, host, new File(execSparkHome_), workDir, ExecutorState.RUNNING)
        executors(appId + "/" + execId) = manager
        manager.start()
        coresUsed += cores_
        memoryUsed += memory_
        masterLock.synchronized {
          master ! ExecutorStateChanged(appId, execId, manager.state, None, None)
        }
      }

    case ExecutorStateChanged(appId, execId, state, message, exitStatus) =>
      masterLock.synchronized {
        master ! ExecutorStateChanged(appId, execId, state, message, exitStatus)
      }
      val fullId = appId + "/" + execId
      if (ExecutorState.isFinished(state)) {
        val executor = executors(fullId)
        logInfo("Executor " + fullId + " finished with state " + state +
          message.map(" message " + _).getOrElse("") +
          exitStatus.map(" exitStatus " + _).getOrElse(""))
        finishedExecutors(fullId) = executor
        executors -= fullId
        coresUsed -= executor.cores
        memoryUsed -= executor.memory
      }

    case KillExecutor(masterUrl, appId, execId) =>
      if (masterUrl != activeMasterUrl) {
        logWarning("Invalid Master (" + masterUrl + ") attempted to launch executor " + execId)
      } else {
        val fullId = appId + "/" + execId
        executors.get(fullId) match {
          case Some(executor) =>
            logInfo("Asked to kill executor " + fullId)
            executor.kill()
          case None =>
            logInfo("Asked to kill unknown executor " + fullId)
        }
      }

<<<<<<< HEAD
    case Terminated(actor_) if actor_ == master =>
      masterDisconnected()

    case RemoteClientDisconnected(transport, address) if address == master.path.address =>
      masterDisconnected()

    case RemoteClientShutdown(transport, address) if address == master.path.address =>
=======
    case DisassociatedEvent(_, _, _) =>
>>>>>>> 5429d62d
      masterDisconnected()

    case RequestWorkerState => {
      sender ! WorkerStateResponse(host, port, workerId, executors.values.toList,
        finishedExecutors.values.toList, activeMasterUrl, cores, memory,
        coresUsed, memoryUsed, activeMasterWebUiUrl)
    }
  }

  def masterDisconnected() {
    logError("Connection to master failed! Waiting for master to reconnect...")
    connected = false
  }

  def generateWorkerId(): String = {
    "worker-%s-%s-%d".format(DATE_FORMAT.format(new Date), host, port)
  }

  override def postStop() {
    executors.values.foreach(_.kill())
    webUi.stop()
    metricsSystem.stop()
  }
}

private[spark] object Worker {
  def main(argStrings: Array[String]) {
    val args = new WorkerArguments(argStrings)
    val (actorSystem, _) = startSystemAndActor(args.host, args.port, args.webUiPort, args.cores,
      args.memory, args.masters, args.workDir)
    actorSystem.awaitTermination()
  }

  def startSystemAndActor(host: String, port: Int, webUiPort: Int, cores: Int, memory: Int,
    masterUrls: Array[String], workDir: String, workerNumber: Option[Int] = None)
    : (ActorSystem, Int) = {
    // The LocalSparkCluster runs multiple local sparkWorkerX actor systems
    val systemName = "sparkWorker" + workerNumber.map(_.toString).getOrElse("")
    val (actorSystem, boundPort) = AkkaUtils.createActorSystem(systemName, host, port)
<<<<<<< HEAD
    val actor = actorSystem.actorOf(Props(new Worker(host, boundPort, webUiPort, cores, memory,
      masterUrls, workDir)), name = "Worker")
=======
    actorSystem.actorOf(Props(classOf[Worker], host, boundPort, webUiPort, cores, memory,
      masterUrl, workDir), name = "Worker")
>>>>>>> 5429d62d
    (actorSystem, boundPort)
  }

}<|MERGE_RESOLUTION|>--- conflicted
+++ resolved
@@ -21,23 +21,21 @@
 import java.util.Date
 import java.io.File
 
+// FIXME: Merge clean imports
 import scala.collection.mutable.HashMap
 import scala.concurrent.duration._
 
-<<<<<<< HEAD
 import akka.actor._
 import akka.remote.{RemoteClientLifeCycleEvent, RemoteClientShutdown, RemoteClientDisconnected}
 import akka.util.duration._
 
 import org.apache.spark.Logging
 import org.apache.spark.deploy.{ExecutorDescription, ExecutorState}
-=======
 import akka.actor.{ActorRef, Props, Actor, ActorSystem, Terminated}
 import akka.remote.{RemotingLifecycleEvent, AssociationErrorEvent, DisassociatedEvent}
 
 import org.apache.spark.Logging
 import org.apache.spark.deploy.ExecutorState
->>>>>>> 5429d62d
 import org.apache.spark.deploy.DeployMessages._
 import org.apache.spark.deploy.master.Master
 import org.apache.spark.deploy.worker.ui.WorkerWebUI
@@ -131,13 +129,13 @@
     metricsSystem.start()
   }
 
-<<<<<<< HEAD
   def changeMaster(url: String, uiUrl: String) {
     masterLock.synchronized {
       activeMasterUrl = url
       activeMasterWebUiUrl = uiUrl
       master = context.actorFor(Master.toAkkaUrl(activeMasterUrl))
-      context.system.eventStream.subscribe(self, classOf[RemoteClientLifeCycleEvent])
+      // FIXME: Merge @ScrapCodes
+      context.system.eventStream.subscribe(self, classOf[RemotingLifecycleEvent])
       context.watch(master) // Doesn't work with remote actors, but useful for testing
       connected = true
     }
@@ -169,20 +167,11 @@
         }
       }
     retryTimer // start timer
-=======
-  def connectToMaster() {
-    logInfo("Connecting to master " + masterUrl)
-    master = context.actorFor(Master.toAkkaUrl(masterUrl))
-    master ! RegisterWorker(workerId, host, port, cores, memory, webUi.boundPort.get, publicAddress)
-    context.system.eventStream.subscribe(self, classOf[RemotingLifecycleEvent])
-    context.watch(master) // Doesn't work with remote actors, but useful for testing
->>>>>>> 5429d62d
   }
 
   import context.dispatcher
 
   override def receive = {
-<<<<<<< HEAD
     case RegisteredWorker(masterUrl, masterWebUiUrl) =>
       logInfo("Successfully registered with master " + masterUrl)
       registered = true
@@ -192,13 +181,6 @@
     case SendHeartbeat =>
       masterLock.synchronized {
         if (connected) { master ! Heartbeat(workerId) }
-=======
-    case RegisteredWorker(url) =>
-      masterWebUiUrl = url
-      logInfo("Successfully registered with master")
-        context.system.scheduler.schedule(0 millis, HEARTBEAT_MILLIS millis) {
-        master ! Heartbeat(workerId)
->>>>>>> 5429d62d
       }
 
     case MasterChanged(masterUrl, masterWebUiUrl) =>
@@ -262,17 +244,14 @@
         }
       }
 
-<<<<<<< HEAD
+        // FIXME: Merge @ScrapCodes
     case Terminated(actor_) if actor_ == master =>
       masterDisconnected()
 
-    case RemoteClientDisconnected(transport, address) if address == master.path.address =>
+    case DisassociatedEvent(transport, address) if address == master.path.address =>
       masterDisconnected()
 
-    case RemoteClientShutdown(transport, address) if address == master.path.address =>
-=======
-    case DisassociatedEvent(_, _, _) =>
->>>>>>> 5429d62d
+    case AssociationErrorEvent(transport, address) if address == master.path.address =>
       masterDisconnected()
 
     case RequestWorkerState => {
@@ -312,13 +291,8 @@
     // The LocalSparkCluster runs multiple local sparkWorkerX actor systems
     val systemName = "sparkWorker" + workerNumber.map(_.toString).getOrElse("")
     val (actorSystem, boundPort) = AkkaUtils.createActorSystem(systemName, host, port)
-<<<<<<< HEAD
-    val actor = actorSystem.actorOf(Props(new Worker(host, boundPort, webUiPort, cores, memory,
-      masterUrls, workDir)), name = "Worker")
-=======
     actorSystem.actorOf(Props(classOf[Worker], host, boundPort, webUiPort, cores, memory,
-      masterUrl, workDir), name = "Worker")
->>>>>>> 5429d62d
+      masterUrls, workDir), name = "Worker")
     (actorSystem, boundPort)
   }
 
