/*
 * Licensed to the Apache Software Foundation (ASF) under one or more
 * contributor license agreements.  See the NOTICE file distributed with
 * this work for additional information regarding copyright ownership.
 * The ASF licenses this file to You under the Apache License, Version 2.0
 * (the "License"); you may not use this file except in compliance with
 * the License.  You may obtain a copy of the License at
 *
 *    http://www.apache.org/licenses/LICENSE-2.0
 *
 * Unless required by applicable law or agreed to in writing, software
 * distributed under the License is distributed on an "AS IS" BASIS,
 * WITHOUT WARRANTIES OR CONDITIONS OF ANY KIND, either express or implied.
 * See the License for the specific language governing permissions and
 * limitations under the License.
 */

package org.apache.spark.rdd

import org.apache.spark.{SparkContext, SparkEnv, Partition, TaskContext}
<<<<<<< HEAD
import org.apache.spark.storage.{BlockId, BlockManager}
=======
import org.apache.spark.storage.BlockManager
import scala.reflect.ClassTag
>>>>>>> 5429d62d

private[spark] class BlockRDDPartition(val blockId: BlockId, idx: Int) extends Partition {
  val index = idx
}

private[spark]
<<<<<<< HEAD
class BlockRDD[T: ClassManifest](sc: SparkContext, @transient blockIds: Array[BlockId])
=======
class BlockRDD[T: ClassTag](sc: SparkContext, @transient blockIds: Array[String])
>>>>>>> 5429d62d
  extends RDD[T](sc, Nil) {

  @transient lazy val locations_ = BlockManager.blockIdsToHosts(blockIds, SparkEnv.get)

  override def getPartitions: Array[Partition] = (0 until blockIds.size).map(i => {
    new BlockRDDPartition(blockIds(i), i).asInstanceOf[Partition]
  }).toArray

  override def compute(split: Partition, context: TaskContext): Iterator[T] = {
    val blockManager = SparkEnv.get.blockManager
    val blockId = split.asInstanceOf[BlockRDDPartition].blockId
    blockManager.get(blockId) match {
      case Some(block) => block.asInstanceOf[Iterator[T]]
      case None =>
        throw new Exception("Could not compute split, block " + blockId + " not found")
    }
  }

  override def getPreferredLocations(split: Partition): Seq[String] = {
    locations_(split.asInstanceOf[BlockRDDPartition].blockId)
  }
}
<|MERGE_RESOLUTION|>--- conflicted
+++ resolved
@@ -17,24 +17,18 @@
 
 package org.apache.spark.rdd
 
+import scala.reflect.ClassTag
+
 import org.apache.spark.{SparkContext, SparkEnv, Partition, TaskContext}
-<<<<<<< HEAD
 import org.apache.spark.storage.{BlockId, BlockManager}
-=======
 import org.apache.spark.storage.BlockManager
-import scala.reflect.ClassTag
->>>>>>> 5429d62d
 
 private[spark] class BlockRDDPartition(val blockId: BlockId, idx: Int) extends Partition {
   val index = idx
 }
 
 private[spark]
-<<<<<<< HEAD
-class BlockRDD[T: ClassManifest](sc: SparkContext, @transient blockIds: Array[BlockId])
-=======
-class BlockRDD[T: ClassTag](sc: SparkContext, @transient blockIds: Array[String])
->>>>>>> 5429d62d
+class BlockRDD[T: ClassTag](sc: SparkContext, @transient blockIds: Array[BlockId])
   extends RDD[T](sc, Nil) {
 
   @transient lazy val locations_ = BlockManager.blockIdsToHosts(blockIds, SparkEnv.get)
