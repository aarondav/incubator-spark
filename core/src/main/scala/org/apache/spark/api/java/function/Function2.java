/*
 * Licensed to the Apache Software Foundation (ASF) under one or more
 * contributor license agreements.  See the NOTICE file distributed with
 * this work for additional information regarding copyright ownership.
 * The ASF licenses this file to You under the Apache License, Version 2.0
 * (the "License"); you may not use this file except in compliance with
 * the License.  You may obtain a copy of the License at
 *
 *    http://www.apache.org/licenses/LICENSE-2.0
 *
 * Unless required by applicable law or agreed to in writing, software
 * distributed under the License is distributed on an "AS IS" BASIS,
 * WITHOUT WARRANTIES OR CONDITIONS OF ANY KIND, either express or implied.
 * See the License for the specific language governing permissions and
 * limitations under the License.
 */

package org.apache.spark.api.java.function;

<<<<<<< HEAD
import scala.reflect.ClassManifest;
import scala.reflect.ClassManifest$;
=======
import scala.reflect.ClassTag;
import scala.reflect.ClassTag$;
>>>>>>> 5429d62d

import java.io.Serializable;

/**
 * A two-argument function that takes arguments of type T1 and T2 and returns an R.
 */
public abstract class Function2<T1, T2, R> extends WrappedFunction2<T1, T2, R>
  implements Serializable {

<<<<<<< HEAD
  public ClassManifest<R> returnType() {
    return (ClassManifest<R>) ClassManifest$.MODULE$.fromClass(Object.class);
=======
  public abstract R call(T1 t1, T2 t2) throws Exception;

  public ClassTag<R> returnType() {
    return (ClassTag<R>) ClassTag$.MODULE$.apply(Object.class);
>>>>>>> 5429d62d
  }
}
<|MERGE_RESOLUTION|>--- conflicted
+++ resolved
@@ -17,13 +17,8 @@
 
 package org.apache.spark.api.java.function;
 
-<<<<<<< HEAD
-import scala.reflect.ClassManifest;
-import scala.reflect.ClassManifest$;
-=======
 import scala.reflect.ClassTag;
 import scala.reflect.ClassTag$;
->>>>>>> 5429d62d
 
 import java.io.Serializable;
 
@@ -32,15 +27,9 @@
  */
 public abstract class Function2<T1, T2, R> extends WrappedFunction2<T1, T2, R>
   implements Serializable {
-
-<<<<<<< HEAD
-  public ClassManifest<R> returnType() {
-    return (ClassManifest<R>) ClassManifest$.MODULE$.fromClass(Object.class);
-=======
-  public abstract R call(T1 t1, T2 t2) throws Exception;
+    // FIXME: Merge @JoshRosen
 
   public ClassTag<R> returnType() {
     return (ClassTag<R>) ClassTag$.MODULE$.apply(Object.class);
->>>>>>> 5429d62d
   }
 }
