--- conflicted
+++ resolved
@@ -38,13 +38,8 @@
   private val localHostname = Utils.localHostName()
   private val masterActorSystems = ArrayBuffer[ActorSystem]()
   private val workerActorSystems = ArrayBuffer[ActorSystem]()
-<<<<<<< HEAD
-  
+
   def start(): Array[String] = {
-=======
-
-  def start(): String = {
->>>>>>> 5429d62d
     logInfo("Starting a local Spark cluster with " + numWorkers + " workers.")
 
     /* Start the Master */
