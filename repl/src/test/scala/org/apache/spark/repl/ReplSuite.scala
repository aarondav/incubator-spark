--- conflicted
+++ resolved
@@ -49,7 +49,6 @@
       "Interpreter output contained '" + message + "':\n" + output)
   }
 
-<<<<<<< HEAD
   test("propagation of local properties") {
     // A mock ILoop that doesn't install the SIGINT handler.
     class ILoop(out: PrintWriter) extends SparkILoop(None, out, None) {
@@ -79,10 +78,7 @@
     System.clearProperty("spark.hostPort")
   }
 
-  test ("simple foreach with accumulator") {
-=======
   test("simple foreach with accumulator") {
->>>>>>> 5429d62d
     val output = runInterpreter("local", """
                                            |val accum = sc.accumulator(0)
                                            |sc.parallelize(1 to 10).foreach(x => accum += x)
